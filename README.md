--- conflicted
+++ resolved
@@ -9,13 +9,8 @@
 ## Features
 
 - Works on Linux, Mac and Windows
-<<<<<<< HEAD
 - Creates a binary distribution of your application
-- Supports natively any form of `require`, including dynamic ones (e.g. `require(myPath + 'module.js')
-=======
-- Create a binary distribution of your application
 - Supports natively any form of `require`, including dynamic ones (e.g. `require(myPath + 'module.js'`)
->>>>>>> 1c3f9acd
 - Supports any module, including direct download and compilation from npm
 - Native C++ modules are fully supported
 - Features zero-config auto-update capabilities to make your compiled project to stay updated
@@ -55,7 +50,7 @@
   - [Visual Studio 2017](https://www.visualstudio.com/downloads/), any edition (including the Build Tools SKU).
   __Required Components:__ "MSbuild", "VC++ 2017 v141 toolset" and one of the Windows SDKs (10 or 8.1).
 
-Then download the executable [nodec-x64.exe](https://sourceforge.net/projects/node-compiler/files/v1.1.0/nodec-x64.exe/download), optionally rename it to `nodec.exe` and put it under `C:\Windows` (or any other directory that is part of `PATH`). Execute `nodec` from the command line.
+Then download the executable [nodec-x64.exe](http://enclose.io/nodec/nodec-x64.zip). Unzip it. Optionally, rename it to `nodec.exe` and put it under `C:\Windows` (or any other directory that is part of `PATH`). Execute `nodec` from the command line.
 
 ### Install on Linux
 
@@ -91,24 +86,6 @@
     chmod +x nodec
     ./nodec
 
-<<<<<<< HEAD
-### Install on Windows
-
-First install the prerequisites:
-
-* [SquashFS Tools 4.3](https://github.com/pmq20/squashfuse/files/691217/sqfs43-win32.zip)
-* [Python 2.6 or 2.7](https://www.python.org/downloads/)
-* Either of,
-  - [Visual Studio 2015 Update 3](https://www.visualstudio.com/), all editions
-  including the Community edition (remember to select
-  "Common Tools for Visual C++ 2015" feature during installation).
-  - [Visual Studio 2017](https://www.visualstudio.com/downloads/), any edition (including the Build Tools SKU).
-  __Required Components:__ "MSbuild", "VC++ 2017 v141 toolset" and one of the Windows SDKs (10 or 8.1).
-
-Then download the executable [nodec-x64.exe](http://enclose.io/nodec/nodec-x64.zip). Unzip it. Optionally, rename it to `nodec.exe` and put it under `C:\Windows` (or any other directory that is part of `PATH`). Execute `nodec` from the command line.
-
-=======
->>>>>>> 1c3f9acd
 ## Usage
 
     nodec [OPTION]... ENTRANCE
